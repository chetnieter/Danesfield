--- conflicted
+++ resolved
@@ -40,14 +40,7 @@
     }
   ]
 }"""
-
 json = json % pointsFileName
-<<<<<<< HEAD
-
-print("Project points to destination image ...")
-
-=======
->>>>>>> f9feb1b2
 pipeline = pdal.Pipeline(json)
 pipeline.validate()  # check if our JSON and options were good
 pipeline.loglevel = 8  # really noisy
