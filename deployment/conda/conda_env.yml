# conda_env.yml
# Configuration file for creating a Conda Environment with dependencies needed for Danesfield.
# Create the environment by running the following command (after installing Miniconda):
#   $ conda env create -f conda_env.yml

name: core3d-dev

channels:
- kitware-geospatial
- pytorch
- conda-forge
- defaults

dependencies:
- pubgeo-core3d-metrics
- gdal
- conda-forge/label/broken::libgdal=2.2.4=5
- pdal
- python-pdal
- texture-atlas
- gaia
- pyproj
- scipy
- vtk
- opencv
- jsonschema
- geojson
- flake8
- pytest
- pytorch=0.3.*
- shapely
- scikit-learn
- scikit-image
- liblas
- flann
- python-pcl
- pcl
- cgal
- xorg-libsm
- xorg-libX11
- core3d-purdue
- pip:
  - ubelt
  - plyfile
- torchvision
- tqdm
<<<<<<< HEAD
- defaults::tensorboard=1.9
- defaults::tensorflow=1.9
- defaults::tensorflow-gpu=1.9
- core3d-tf_ops
- matplotlib
=======
- tensorflow
- tensorboard
- tensorflow-gpu
- core3d-tf_ops
>>>>>>> e7c837ea
<|MERGE_RESOLUTION|>--- conflicted
+++ resolved
@@ -44,15 +44,8 @@
   - plyfile
 - torchvision
 - tqdm
-<<<<<<< HEAD
-- defaults::tensorboard=1.9
-- defaults::tensorflow=1.9
-- defaults::tensorflow-gpu=1.9
-- core3d-tf_ops
-- matplotlib
-=======
 - tensorflow
 - tensorboard
 - tensorflow-gpu
 - core3d-tf_ops
->>>>>>> e7c837ea
+- matplotlib